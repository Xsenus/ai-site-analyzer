--- conflicted
+++ resolved
@@ -43,7 +43,6 @@
 
 
 if __name__ == "__main__":
-<<<<<<< HEAD
     reload_enabled = _bool_env("UVICORN_RELOAD", default=False)
 
     host = os.getenv("HOST", "0.0.0.0")
@@ -58,15 +57,6 @@
         "app.main:app",
         host=host,
         port=port,
-=======
-    reload_enabled = _env_flag("UVICORN_RELOAD", default=False)
-    workers = _env_int("UVICORN_WORKERS", default=1)
-
-    uvicorn.run(
-        "app.main:app",
-        host=os.getenv("HOST", "0.0.0.0"),
-        port=int(os.getenv("PORT", "8090")),
->>>>>>> 89319df8
         reload=reload_enabled,
         workers=workers,
     )