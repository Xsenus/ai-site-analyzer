--- conflicted
+++ resolved
@@ -167,21 +167,13 @@
 
     try:
         data = r.json()
-    try:
         vec = data["data"][0]["embedding"]
-<<<<<<< HEAD
     except (ValueError, KeyError, IndexError, TypeError) as ex:
         raise RuntimeError("bad embedding payload from OpenAI") from ex
 
     if not isinstance(vec, list) or not vec:
         raise RuntimeError("bad embedding payload from OpenAI")
 
-=======
-    except (KeyError, TypeError, IndexError) as exc:
-        raise RuntimeError("bad embedding payload from OpenAI") from exc
-    if not isinstance(vec, list) or not vec:
-        raise RuntimeError("bad embedding payload from OpenAI")
->>>>>>> bb040f2d
     return [float(x) for x in vec]
 
 
@@ -254,20 +246,16 @@
 
     # 2) OpenAI для тех, кто не обработан
     if OPENAI_API_KEY:
-        # Разворачиваем тексты в чанки; для OpenAI выгодно отправлять пакетами
         to_process_indices: List[int] = [i for i, v in enumerate(results) if v is None]
         if to_process_indices:
-            # Для батчинга подготовим пары (orig_idx, chunk_text)
-            expanded_indices: List[int] = []
+            # Для батчинга подготовим чанки
             expanded_texts: List[str] = []
             chunks_per_text: List[int] = []
 
             for idx in to_process_indices:
                 parts = _chunk_text(texts[idx], EMBED_MAX_CHARS)
                 chunks_per_text.append(len(parts))
-                for p in parts:
-                    expanded_indices.append(idx)
-                    expanded_texts.append(p)
+                expanded_texts.extend(parts)
 
             if DEBUG_OPENAI_LOG:
                 log.info(
@@ -277,7 +265,7 @@
                     EMBED_BATCH_SIZE,
                     OPENAI_EMBED_MODEL,
                 )
-                _debug_preview(expanded_texts[:min(len(expanded_texts), 10)])  # не спамим лог
+                _debug_preview(expanded_texts[: min(len(expanded_texts), 10)])  # не спамим лог
 
             headers = {"Authorization": f"Bearer {OPENAI_API_KEY}", "Content-Type": "application/json"}
             url = "https://api.openai.com/v1/embeddings"
@@ -291,8 +279,17 @@
                         r = await client.post(url, headers=headers, json=payload)
                         r.raise_for_status()
                         data = r.json()
-<<<<<<< HEAD
-                        chunk_vectors.extend([item["embedding"] for item in data["data"]])
+
+                        items = data.get("data") if isinstance(data, dict) else None
+                        if not isinstance(items, list):
+                            raise ValueError("bad embedding payload from OpenAI")
+
+                        for item in items:
+                            emb = item.get("embedding") if isinstance(item, dict) else None
+                            if not isinstance(emb, list):
+                                raise ValueError("bad embedding payload from OpenAI")
+                            chunk_vectors.append([float(x) for x in emb])
+
             except httpx.HTTPStatusError as ex:
                 detail = _extract_openai_error(ex.response)
                 log.warning(
@@ -300,51 +297,31 @@
                     ex.response.status_code,
                     detail,
                 )
-                return [r if isinstance(r, list) else [] for r in results]
             except httpx.RequestError as ex:
                 log.warning("OpenAI embed_many request failed: %s", ex)
-                return [r if isinstance(r, list) else [] for r in results]
             except (ValueError, KeyError, IndexError, TypeError) as ex:
                 log.warning("OpenAI embed_many bad payload: %s", ex)
-                return [r if isinstance(r, list) else [] for r in results]
-
-            # агрегируем обратно по исходным текстам (усреднение по чанкам)
+
+            # агрегируем обратно по исходным текстам (усреднение по чанкам) — даже при частичном успехе
             pos = 0
             for i, idx in enumerate(to_process_indices):
                 k = chunks_per_text[i]
+                if pos + k > len(chunk_vectors):
+                    log.warning(
+                        "OpenAI embed_many: expected %d vectors for text %d, got %d",
+                        k,
+                        idx,
+                        max(0, len(chunk_vectors) - pos),
+                    )
+                    break
+
                 if k == 1:
-                    results[idx] = [float(x) for x in chunk_vectors[pos]]
+                    results[idx] = chunk_vectors[pos]
                 else:
-                    vecs = [[float(x) for x in v] for v in chunk_vectors[pos : pos + k]]
+                    vecs = chunk_vectors[pos : pos + k]
                     results[idx] = _avg_vectors(vecs)
+
                 pos += k
-=======
-                        items = data.get("data") if isinstance(data, dict) else None
-                        if not isinstance(items, list):
-                            raise RuntimeError("bad embedding payload from OpenAI")
-                        chunk_vectors.extend([item["embedding"] for item in items])
-            except Exception as ex:
-                log.warning("OpenAI embed_many batch failed: %s", ex)
-            else:
-                # агрегируем обратно по исходным текстам (усреднение по чанкам)
-                pos = 0
-                for i, idx in enumerate(to_process_indices):
-                    k = chunks_per_text[i]
-                    if pos + k > len(chunk_vectors):
-                        log.warning(
-                            "OpenAI embed_many: expected %d vectors for text %d, got %d",
-                            k,
-                            idx,
-                            len(chunk_vectors) - pos,
-                        )
-                        break
-                    if k == 1:
-                        results[idx] = [float(x) for x in chunk_vectors[pos]]
-                    else:
-                        vecs = [[float(x) for x in v] for v in chunk_vectors[pos : pos + k]]
-                        results[idx] = _avg_vectors(vecs)
-                    pos += k
->>>>>>> bb040f2d
 
     # 3) финал: заменяем None на пустые векторы
     return [r if isinstance(r, list) else [] for r in results]